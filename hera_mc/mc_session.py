--- conflicted
+++ resolved
@@ -3001,11 +3001,7 @@
             session = self
 
         cmh = cm_handling.Handling(session)
-<<<<<<< HEAD
         conn_dossier = cmh.get_dossier(snap_serial, rev=rev, at_date='now')
-=======
-        conn_dossier = cmh.get_dossier(snap_serial, rev=rev, ports=None, at_date='now')
->>>>>>> a16acf87
 
         if len(conn_dossier.keys()) == 0:
             warnings.warn('No active dossiers returned for snap serial {snn}. '
