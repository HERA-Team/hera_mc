--- conflicted
+++ resolved
@@ -22,13 +22,7 @@
 from .version import __version__
 from . import autocorrelations
 from . import host_status
-<<<<<<< HEAD
-from . import mc
 from . import part_connect
 from . import geo_location
-=======
-from . import connections
-from . import geo_location
 from . import temperatures
-from . import mc # keep this last.
->>>>>>> fe9924e1
+from . import mc # keep this last.