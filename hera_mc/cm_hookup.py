#! /usr/bin/env python
# -*- mode: python; coding: utf-8 -*-
# Copyright 2018 the HERA Collaboration
# Licensed under the 2-clause BSD license.

"""
This finds and displays part hookups.
"""
from __future__ import absolute_import, division, print_function

from tabulate import tabulate
import os
import six
import copy
import json
from argparse import Namespace
from astropy.time import Time

from . import mc, cm_utils, cm_transfer, cm_sysdef, cm_dossier, cm_active


class Hookup(object):
    """
    Class to find and display the signal path hookup information.

    Hookup traces parts and connections through the signal path (as defined
    by the connections in cm_sysdef).

    Parameters
    ----------
    session : session object or None
        If None, it will start a new session on the database.
    """
    hookup_list_to_cache = cm_sysdef.hera_zone_prefixes
    if six.PY2:
        hookup_cache_file = os.path.expanduser('~/.hera_mc/hookup_cache_2.json')
    else:
        hookup_cache_file = os.path.expanduser('~/.hera_mc/hookup_cache_3.json')

    def __init__(self, session=None):
        if session is None:  # pragma: no cover
            db = mc.connect_to_mc_db(None)
            self.session = db.sessionmaker()
        else:
            self.session = session
        self.part_type_cache = {}
        self.cached_hookup_dict = None
        self.sysdef = cm_sysdef.Sysdef()
        self.active = None

    def delete_cache_file(self):
        """
        Deletes the local cached hookup file.
        """
        if os.path.exists(self.hookup_cache_file):
            os.remove(self.hookup_cache_file)

    def requested_list_OK_for_cache(self, hpn):
        """
        Checks that all hookup requests match the cached keys.

        Parameters
        ----------
        hpn : list
            List of HERA part numbers being checked.

        Returns
        -------
        bool
            True if the part numbers are in the cached keys. Else False
        """
        for x in hpn:
            for key_prefix in self.hookup_list_to_cache:
                if x[:len(key_prefix)].upper() == key_prefix.upper():
                    break
            else:
                return False
        return True

    def _cull_dict(self, hpn, search_dict, exact_match):
        """
        Determines the complete appropriate set of parts to use within search_dict.

        The supplied search_dict has all options, which are culled by the supplied
        hpn and exact_match flag.

        Parameters
        ----------
        hpn : list
            Contains part numbers (or partial part numbers) to include in the hookup list.
        search_dict : dict
            Contains information about all parts possible to search, keyed on the "standard"
            cm_utils.make_part_key
        exact_match : bool
            If False, will only check the first characters in each hpn entry.  E.g. 'HH1'
            would allow 'HH1', 'HH10', 'HH123', etc

        Returns
        -------
        dict
            Contains the found entries within search_dict
        """

        hpn_upper = [x.upper() for x in hpn]
        found_dict = {}
        for key in search_dict.keys():
            hpn, rev = cm_utils.split_part_key(key.upper())
            use_this_one = False
            if exact_match:
                if hpn in hpn_upper:
                    use_this_one = True
            else:
                for hlu in hpn_upper:
                    if hpn.startswith(hlu):
                        use_this_one = True
                        break
            if use_this_one:
                found_dict[key] = copy.copy(search_dict[key])
        return(found_dict)

    def get_hookup_from_db(self, hpn, pol, at_date, exact_match=False, hookup_type=None):
        """
        Get the hookup dict from the database for the supplied match parameters.

        This gets called by the get_hookup wrapper if the database needs to be
        read (for instance, to generate a cache file, or search for parts
        different than those keyed on in the cache file.)  It will look over
        all active revisions.

        Parameters
        -----------
        hpn : str, list
            List/string of input hera part number(s) (whole or first part thereof)
        pol : str
            A port polarization to follow, or 'all',  ('e', 'n', 'all')
        at_date :  str, int
            Date for query.  Anything intelligible to cm_utils.get_astropytime
        exact_match : bool
            Flag for either exact_match or partial
        hookup_type : str or None
            Type of hookup to use (current observing system is 'parts_hera').
            If 'None' it will determine which system it thinks it is based on
            the part-type.  The order in which it checks is specified in cm_sysdef.
            Only change if you know you want a different system (like 'parts_paper').

        Returns
        -------
        dict
            Hookup dossier dictionary.
        """
        # Reset at_date
        at_date = cm_utils.get_astropytime(at_date)
        self.at_date = at_date
        self.active = cm_active.ActiveData(self.session, at_date=at_date)
        self.active.load_parts(at_date=None)
        self.active.load_connections(at_date=None)
        hpn = cm_utils.listify(hpn)
        parts = self._cull_dict(hpn, self.active.parts, exact_match)
        hookup_dict = {}
        for k, part in six.iteritems(parts):
            self.hookup_type = self.sysdef.find_hookup_type(
                part_type=part.hptype, hookup_type=hookup_type)
            if part.hptype in self.sysdef.redirect_part_types[self.hookup_type]:
                redirect_parts = self.sysdef.handle_redirect_part_types(part, self.active)
                redirect_hookup_dict = self.get_hookup_from_db(
                    hpn=redirect_parts, pol=pol, at_date=self.at_date,
                    exact_match=True, hookup_type=self.hookup_type)
                for rhdk, vhd in six.iteritems(redirect_hookup_dict):
                    hookup_dict[rhdk] = vhd
                redirect_hookup_dict = None
                continue
            self.sysdef.setup(part=part, pol=pol, hookup_type=self.hookup_type)
            hookup_dict[k] = cm_dossier.HookupEntry(entry_key=k, sysdef=self.sysdef)
            for port_pol in self.sysdef.ppkeys:
                hookup_dict[k].hookup[port_pol] = self._follow_hookup_stream(
                    part=part.hpn, rev=part.hpn_rev, port_pol=port_pol)
                part_types_found = self.get_part_types_found(hookup_dict[k].hookup[port_pol])
                hookup_dict[k].get_hookup_type_and_column_headers(port_pol, part_types_found)
                hookup_dict[k].add_timing_and_fully_connected(port_pol)
        return hookup_dict

    def get_part_types_found(self, hookup_connections):
        """
        Takes a list of connections, returns the part_types and populates 'self.part_type_cache'

        Parameters
        ----------
        hookup_connections : list
            List of Connection objects

        Returns
        -------
        list
            List of part_types
        """
        if not len(hookup_connections):
            return []
        part_types_found = set()
        for c in hookup_connections:
            key = cm_utils.make_part_key(c.upstream_part, c.up_part_rev)
            part_type = self.active.parts[key].hptype
            part_types_found.add(part_type)
            self.part_type_cache[c.upstream_part] = part_type
        key = cm_utils.make_part_key(c.downstream_part, c.down_part_rev)
        part_type = self.active.parts[key].hptype
        part_types_found.add(part_type)
        self.part_type_cache[c.downstream_part] = part_type
        return list(part_types_found)

    def _follow_hookup_stream(self, part, rev, port_pol):
        """
        This follows a list of connections upstream and downstream.

        Parameters
        ----------
        part : str
            HERA part number
        rev : str
            HERA part revision
        port_pol : str
            Port polarization to follow.  Should be 'E<port' or 'N<port'.

        Returns
        -------
        list
            List of connections for that hookup.
        """
        key = cm_utils.make_part_key(part, rev)
        part_type = self.active.parts[key].hptype
        pol, port = port_pol.split('<')
        port_list = cm_utils.to_upper(self.sysdef.get_ports(pol, part_type))
        self.upstream = []
        self.downstream = []
        current = Namespace(direction='up', part=part.upper(), rev=rev.upper(),
                            key=key, pol=pol.upper(),
                            hptype=part_type, port=port.upper(), allowed_ports=port_list)
        self._recursive_connect(current)
        current = Namespace(direction='down', part=part.upper(), rev=rev.upper(),
                            key=key, pol=pol.upper(),
                            hptype=part_type, port=port.upper(), allowed_ports=port_list)
        self._recursive_connect(current)
        hu = []
        for pn in reversed(self.upstream):
            hu.append(pn)
        for pn in self.downstream:
            hu.append(pn)
        return hu

    def _recursive_connect(self, current):
        """
        Find the next connection up the signal chain.

        Parameters
        ----------
        current : Namespace object
            Namespace containing current information.
        """
        conn = self._get_connection(current)
        if conn is None:
            return None
        if current.direction == 'up':
            self.upstream.append(conn)
        elif current.direction == 'down':
            self.downstream.append(conn)
        self._recursive_connect(current)

    def _get_connection(self, current):
        """
        Get next connected part going the given direction.

        Parameters
        ----------
        current : Namespace object
            Namespace containing current information.
        """
        odir = self.sysdef.opposite_direction[current.direction]
        try:
            options = list(self.active.connections[odir][current.key].keys())
        except KeyError:
            return None
        this_port = self._get_port(current, options)
        if this_port is None:
            return None
        this_conn = self.active.connections[odir][current.key][this_port]
        if current.direction == 'up':
            current.part = this_conn.upstream_part.upper()
            current.rev = this_conn.up_part_rev.upper()
            current.port = this_conn.upstream_output_port.upper()
        elif current.direction == 'down':
            current.part = this_conn.downstream_part.upper()
            current.rev = this_conn.down_part_rev.upper()
            current.port = this_conn.downstream_input_port.upper()
        current.key = cm_utils.make_part_key(current.part, current.rev)
        options = list(self.active.connections[current.direction][current.key].keys())
        try:
            current.type = self.active.parts[current.key].hptype
        except KeyError:
            return None
        current.allowed_ports = cm_utils.to_upper(self.sysdef.get_ports(current.pol, current.type))
        current.port = self._get_port(current, options)
        return this_conn

    def _get_port(self, current, options):
        if current.port is None:
            return None
        sysdef_options = []
        for p in options:
            if p in current.allowed_ports:
                sysdef_options.append(p)
        if current.hptype in self.sysdef.single_pol_labeled_parts[self.hookup_type]:
            if current.part[-1].upper() == current.pol[0]:
                return sysdef_options[0]
        if len(sysdef_options) == 1:
            return sysdef_options[0]
        for p in sysdef_options:
            if p == current.port:
                return p
        for p in sysdef_options:
            if p[0] == current.pol[0]:
                return p

    def get_hookup(self, hpn, pol='all', at_date='now', exact_match=False,
                   use_cache=False, hookup_type='parts_hera'):
        """
        Return the hookup to the supplied part/pol in the form of a dictionary.

        It will return all active revisions at_date from either the database or
        the cache file if use_cache == True and the part number keys agree.

        Parameters
        -----------
        hpn : str, list
            List/string of input hera part number(s) (whole or first part thereof)
                - if string == 'cache' it returns the entire cache file
        pol : str
            A port polarization to follow, or 'all',  ('e', 'n', 'all') default is 'all'.
        at_date :  str, int
            Date for query.  Anything intelligible to cm_utils.get_astropytime
        exact_match : bool
            Flag for either exact_match or partial
        use_cache : bool
            Flag to force the cache to be read, if present and keys agree.  This is largely
            deprecated, but kept for archival possibilities for the future.
        hookup_type : str or None
            Type of hookup to use (current observing system is 'parts_hera').
            If 'None' it will determine which system it thinks it is based on
            the part-type.  The order in which it checks is specified in cm_sysdef.
            Only change if you know you want a different system (like 'parts_paper').

        Returns
        -------
        dict
            Hookup dictionary.
        """
        at_date = cm_utils.get_astropytime(at_date)
        self.at_date = at_date
        self.hookup_type = hookup_type

        if isinstance(hpn, six.string_types) and hpn.lower() == 'cache':
            self.read_hookup_cache_from_file()
            return self.cached_hookup_dict

        hpn = cm_utils.listify(hpn)
        if use_cache:
            if self.requested_list_OK_for_cache(hpn):
                self.read_hookup_cache_from_file()
                return self._cull_dict(hpn, self.cached_hookup_dict, exact_match)

        return self.get_hookup_from_db(hpn=hpn, pol=pol, at_date=at_date,
                                       exact_match=exact_match, hookup_type=hookup_type)

    def write_hookup_cache_to_file(self, log_msg='Write.'):
        """
        Writes the current hookup to the cache file.

        Parameters
        ----------
        log_msg : str
            String containing any desired messages for the cm log.
            This should be a short description of wny a new cache file is being written.
            E.g. "Found new antenna." or "Cronjob to ensure cache file up to date."
        """
        self.at_date = cm_utils.get_astropytime('now')
        self.hookup_type = 'parts_hera'
        self.cached_hookup_dict = self.get_hookup_from_db(
            self.hookup_list_to_cache, pol='all', at_date=self.at_date,
            exact_match=False, hookup_type=self.hookup_type)
        hookup_dict_for_json = copy.deepcopy(self.cached_hookup_dict)
        for key, value in six.iteritems(self.cached_hookup_dict):
            if isinstance(value, cm_dossier.HookupEntry):
                hookup_dict_for_json[key] = value._to_dict()

        save_dict = {'at_date_gps': self.at_date.gps,
                     'hookup_type': self.hookup_type,
                     'hookup_list': self.hookup_list_to_cache,
                     'hookup_dict': hookup_dict_for_json,
                     'part_type_cache': self.part_type_cache}
        with open(self.hookup_cache_file, 'w') as outfile:
            json.dump(save_dict, outfile)

        cf_info = self.hookup_cache_file_info()
        log_dict = {'hu-list': cm_utils.stringify(self.hookup_list_to_cache),
                    'log_msg': log_msg, 'cache_file_info': cf_info}
        cm_utils.log('update_cache', log_dict=log_dict)

    def read_hookup_cache_from_file(self):
        """
        Reads the current cache file into memory.
        """
        with open(self.hookup_cache_file, 'r') as outfile:
            cache_dict = json.load(outfile)
        if self.hookup_cache_file_OK(cache_dict):
            print("<<<Cache IS current with database>>>")
        else:
            print("<<<Cache is NOT current with database>>>")
        self.cached_at_date = Time(cache_dict['at_date_gps'], format='gps')
        self.cached_hookup_type = cache_dict['hookup_type']
        self.cached_hookup_list = cache_dict['hookup_list']
        hookup_dict = {}
        for key, value in six.iteritems(cache_dict['hookup_dict']):
            # this should only contain dicts made from HookupEntry
            # add asserts to make sure
            assert(isinstance(value, dict))
            assert(sorted(value.keys()) == sorted(['entry_key', 'hookup', 'fully_connected',
                                                   'hookup_type', 'columns', 'timing', 'sysdef']))
            hookup_dict[key] = cm_dossier.HookupEntry(input_dict=value)

        self.cached_hookup_dict = hookup_dict
        self.part_type_cache = cache_dict['part_type_cache']
        self.hookup_type = self.cached_hookup_type

    def hookup_cache_file_OK(self, cache_dict=None):
        """
        Determines if the cache file is up-to-date with the cm db and if hookup_type is correct.

        There are 4 relevant dates:
            cm_hash_time:  last time the database was updated per CMVersion
            file_mod_time:  when the cache file was last changed (ie written)
            at_date:  the date of the get hookup request (self.at_date)
            cached_at_date:  the date in the cache file for which it was written.
        If the cache_file was written before the latest cm_version, it fails because
        anything could have changed within the database.

        Returns
        -------
        bool
            True if the cache file is current.
        """
        # Get the relevant dates (checking the cache_file/cm_version up front)
        if cache_dict is None:
            return False
        stats = os.stat(self.hookup_cache_file)
        result = self.session.query(cm_transfer.CMVersion).order_by(
            cm_transfer.CMVersion.update_time).all()
        cm_hash_time = Time(result[-1].update_time, format='gps')
        file_mod_time = Time(stats.st_mtime, format='unix')
        # If CMVersion changed since file was written, don't know so fail...
        if file_mod_time < cm_hash_time:  # pragma: no cover
            log_dict = {'file_mod_time': cm_utils.get_time_for_display(file_mod_time),
                        'cm_hash_time': cm_utils.get_time_for_display(cm_hash_time)}
            cm_utils.log('__hookup_cache_file_date_OK:  out of date.', log_dict=log_dict)
            return False
        cached_at_date = Time(cache_dict['at_date_gps'], format='gps')
        cached_hookup_type = cache_dict['hookup_type']

        if self.hookup_type is None:
            self.hookup_type = cached_hookup_type
        if self.hookup_type != cached_hookup_type:  # pragma: no cover
            return False

        # If the cached and query dates are after the last hash time it's ok
        if cached_at_date > cm_hash_time and self.at_date > cm_hash_time:
            return True

        # If not returned above, return False to regenerate
        return False

    def hookup_cache_file_info(self):
        """
        Reads in information about the current cache file.

        Returns
        -------
        str
            String containing the information.
        """
        if not os.path.exists(self.hookup_cache_file):  # pragma: no cover
            s = "{} does not exist.\n".format(self.hookup_cache_file)
        else:
            self.read_hookup_cache_from_file()
            s = 'Cache file:  {}\n'.format(self.hookup_cache_file)
            s += 'Cache hookup type:  {}\n'.format(self.cached_hookup_type)
            s += 'Cached_at_date:  {}\n'.format(cm_utils.get_time_for_display(self.cached_at_date))
            stats = os.stat(self.hookup_cache_file)
            file_mod_time = Time(stats.st_mtime, format='unix')
            s += 'Cache file_mod_time:  {}\n'.format(cm_utils.get_time_for_display(file_mod_time))
            s += 'Cached hookup list:  {}\n'.format(self.cached_hookup_list)
            s += 'Cached hookup has {} keys.\n'.format(len(self.cached_hookup_dict.keys()))
            hooked_up = 0
            for k, hu in six.iteritems(self.cached_hookup_dict):
                for pol in hu.fully_connected:
                    if hu.fully_connected[pol]:
                        hooked_up += 1
            s += "Number of ant-pols hooked up is {}\n".format(hooked_up)
        result = self.session.query(cm_transfer.CMVersion).order_by(
            cm_transfer.CMVersion.update_time).all()
        cm_hash_time = Time(result[-1].update_time, format='gps')
        s += '\nCM Version latest cm_hash_time:  {}\n'.format(
            cm_utils.get_time_for_display(cm_hash_time))
        return s

    def get_notes(self, hookup_dict, state='all'):
        """
        Retrieves information for hookup.

        Parameters
        ----------
        hookup_dict : dict
            Hookup dictionary generated in self.get_hookup
        state : str
            String designating whether to show the full hookups only, or all

        Returns
        -------
        dict
            hookup notes
        """
        if self.active is None:
            self.active = cm_active.ActiveData(self.session, at_date=self.at_date)
        self.active.load_info(self.at_date)
        info_keys = list(self.active.info.keys())
        hu_notes = {}
        for hkey in hookup_dict.keys():
            all_hu_hpn = set()
            for pol in hookup_dict[hkey].hookup.keys():
                for hpn in hookup_dict[hkey].hookup[pol]:
                    if (state == 'all'
                            or (state == 'full' and hookup_dict[hkey].fully_connected[pol])):
                        all_hu_hpn.add(
                            cm_utils.make_part_key(hpn.upstream_part, hpn.up_part_rev))
                        all_hu_hpn.add(
                            cm_utils.make_part_key(hpn.downstream_part, hpn.down_part_rev))
            hu_notes[hkey] = {}
            for ikey in all_hu_hpn:
                if ikey in info_keys:
                    hu_notes[hkey][ikey] = {}
                    for entry in self.active.info[ikey]:
                        hu_notes[hkey][ikey][entry.posting_gpstime] =\
                            entry.comment.replace('\\n', '\n')
        return hu_notes

    def show_notes(self, hookup_dict, state='all'):
        """
        Print out the information for hookup.

        Parameters
        ----------
        hookup_dict : dict
            Hookup dictionary generated in self.get_hookup
        state : str
            String designating whether to show the full hookups only, or all

        Returns
        -------
        str
            Content as a string
        """
        hu_notes = self.get_notes(hookup_dict=hookup_dict, state=state)
        full_info_string = ''
        for hkey in cm_utils.put_keys_in_order(list(hu_notes.keys()), sort_order='NPR'):
            hdr = "---{}---".format(hkey)
            entry_info = ''
            part_hu_hpn = cm_utils.put_keys_in_order(list(hu_notes[hkey].keys()), sort_order='PNR')
            if hkey in part_hu_hpn:  # Do the hkey first
                part_hu_hpn.remove(hkey)
                part_hu_hpn = [hkey] + part_hu_hpn
            for ikey in part_hu_hpn:
                gps_times = sorted(list(hu_notes[hkey][ikey].keys()))
                for gtime in gps_times:
                    atime = cm_utils.get_time_for_display(gtime)
                    entry_info += "\t{} ({})  {}\n".format(ikey, atime, hu_notes[hkey][ikey][gtime])
            if len(entry_info):
                full_info_string += "{}\n{}\n".format(hdr, entry_info)
        return full_info_string

    def sort_hookup_display(self, sortby, hookup_dict, def_sort_order='NRP'):
        if sortby is None:
            return cm_utils.put_keys_in_order(hookup_dict.keys(), sort_order='NPR')
        if isinstance(sortby, str):
            sortby = sortby.split(',')
        sort_order_dict = {}
        for stmp in sortby:
            ss = stmp.split(':')
            if len(ss) == 1:
                ss.append(def_sort_order)
            sort_order_dict[ss[0]] = ss[1]
        key_bucket = {}
        show = {'revs': True, 'ports': False}
        for this_key, this_hu in hookup_dict.items():
            pk = list(this_hu.hookup.keys())[0]
            this_entry = this_hu.table_entry_row(pk, sortby, self.part_type_cache, show)
            ekey = []
            for eee in [cm_utils.peel_key(x, sort_order_dict[sortby[i]]) for i, x in enumerate(this_entry)]:
                ekey += eee
            key_bucket[tuple(ekey)] = this_key
        sorted_keys = []
        for _k, _v in sorted(key_bucket.items()):
            sorted_keys.append(_v)
        return sorted_keys

    def show_hookup(self, hookup_dict, cols_to_show='all', state='full', ports=False, revs=False,
                    sortby=None, filename=None, output_format='table'):
        """
        Print out the hookup table -- uses tabulate package.

        Parameters
        ----------
        hookup_dict : dict
            Hookup dictionary generated in self.get_hookup
        cols_to_show : list, str
            list of columns to include in hookup listing
        state : str
            String designating whether to show the full hookups only, or all
        ports : bool
            Flag to include ports or not
        revs : bool
            Flag to include revisions or not
        sortby : list, str or None
            Columns to sort the listed hookup.  None uses the keys.  str is a csv-list
            List items may have an argument separated by ':' for 'N'umber'P'refix'R'ev
            order (see cm_utils.put_keys_in_order).  Not included uses 'NRP'
        filename : str or None
            File name to use, None goes to stdout.  The file that gets written is
            in all cases an "ascii" file
        output_format : str
            Set output file type.
                'html' for a web-page version,
                'csv' for a comma-separated value version, or
                'table' for a formatted text table

        Returns
        -------
        str
            Table as a string

        """
        show = {'ports': ports, 'revs': revs}
        headers = self.make_header_row(hookup_dict, cols_to_show)
        table_data = []
        total_shown = 0
        sorted_hukeys = self.sort_hookup_display(sortby, hookup_dict, def_sort_order='NRP')
        for hukey in sorted_hukeys:
<<<<<<< HEAD
            for pol in cm_utils.put_keys_in_order(hookup_dict[hukey].hookup.keys(), sort_order='PNR'):
=======
            for pol in cm_utils.put_keys_in_order(hookup_dict[hukey].hookup.keys(),
                                                  sort_order='PNR'):
>>>>>>> 783889b8
                if not len(hookup_dict[hukey].hookup[pol]):
                    continue
                use_this_row = False
                if state.lower() == 'all':
                    use_this_row = True
                elif state.lower() == 'full' and hookup_dict[hukey].fully_connected[pol]:
                    use_this_row = True
                if not use_this_row:
                    continue
                total_shown += 1
                td = hookup_dict[hukey].table_entry_row(pol, headers, self.part_type_cache, show)
                table_data.append(td)
        if total_shown == 0:
            print("None found for {} (show-state is {})".format(
                cm_utils.get_time_for_display(self.at_date), state))
            return
        if output_format.lower().startswith('htm'):
            dtime = cm_utils.get_time_for_display('now') + '\n'
            table = cm_utils.html_table(headers, table_data)
            table = ('<html>\n\t<body>\n\t\t<pre>\n' + dtime + table + dtime
                     + '\t\t</pre>\n\t</body>\n</html>\n')
        elif output_format.lower().startswith('csv'):
            table = cm_utils.csv_table(headers, table_data)
        else:
            table = tabulate(table_data, headers=headers, tablefmt='orgtbl') + '\n'
        if filename is not None:
            with open(filename, 'w') as fp:
                print(table, file=fp)
        return table

    def make_header_row(self, hookup_dict, cols_to_show):
        """
        Generates the appropriate header row for the displayed hookup.

        Parameters
        ----------
        hookup_dict : dict
            Hookup dictionary generated in self.get_hookup
        cols_to_show : list, str
            list of columns to include in hookup listing

        Returns
        -------
        list
            List of header titles.
        """
        col_list = []
        for h in hookup_dict.values():
            for cols in h.columns.values():
                if len(cols) > len(col_list):
                    col_list = copy.copy(cols)
        if isinstance(cols_to_show, six.string_types):
            cols_to_show = [cols_to_show]
        if cols_to_show[0].lower() == 'all':
            return col_list
        headers = []
        cols_to_show = [x.lower() for x in cols_to_show]
        for col in col_list:
            if col.lower() in cols_to_show:
                headers.append(col)
        return headers<|MERGE_RESOLUTION|>--- conflicted
+++ resolved
@@ -650,12 +650,8 @@
         total_shown = 0
         sorted_hukeys = self.sort_hookup_display(sortby, hookup_dict, def_sort_order='NRP')
         for hukey in sorted_hukeys:
-<<<<<<< HEAD
-            for pol in cm_utils.put_keys_in_order(hookup_dict[hukey].hookup.keys(), sort_order='PNR'):
-=======
             for pol in cm_utils.put_keys_in_order(hookup_dict[hukey].hookup.keys(),
                                                   sort_order='PNR'):
->>>>>>> 783889b8
                 if not len(hookup_dict[hukey].hookup[pol]):
                     continue
                 use_this_row = False
