--- conflicted
+++ resolved
@@ -275,13 +275,8 @@
         return found_stations
 
 
-<<<<<<< HEAD
-    def plot_stations(self, stations_to_plot, fignm, query_date=False, marker_color='g', marker_shape='o', marker_size='8', label_station=False):
+    def plot_stations(self, stations_to_plot, fignm, query_date=None, marker_color='g', marker_shape='o', marker_size='8', label_station=False):
         """Plot a list of stations.
-=======
-def plot_stations(args, stations_to_plot, fignm, query_date=None, marker_color='g', marker_shape='o', marker_size='8', label_station=False):
-    """Plot a list of stations.
->>>>>>> 036371c1
 
            Parameters:
            ------------
@@ -326,14 +321,9 @@
                                      xytext=(pt[self.coord[args.xgraph]] + 2, pt[self.coord[args.ygraph]]))
 
 
-<<<<<<< HEAD
-    def plot_station_types(self, label_station=False, query_date=False):
+    def plot_station_types(self, label_station=False, query_date=None):
         """
         Plot the various sub-array types
-=======
-def plot_station_types(args, label_station=False, query_date=None):
-    """Plot the various sub-array types
->>>>>>> 036371c1
 
         Return fignm of plot
 
