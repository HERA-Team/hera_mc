--- conflicted
+++ resolved
@@ -18,13 +18,9 @@
     test_db = mc.connect_to_mc_testing_db()
     test_db.create_tables()
     session = test_db.sessionmaker()
-<<<<<<< HEAD
-    #cm_transfer._initialization(session)
-=======
     # This has to be deleted (if we want to reinstate, we need to wait until after the csv change has happened --
     #                         I don't think we do though.)
     # cm_transfer._initialization(session)
->>>>>>> 888fdd7d
 
 
 def teardown_package():
