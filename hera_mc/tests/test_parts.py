# -*- mode: python; coding: utf-8 -*-
# Copyright 2016 the HERA Collaboration
# Licensed under the 2-clause BSD license.

"""Testing for `hera_mc.connections`."""

import pytest
import warnings
import numpy as np
from astropy.time import Time
from collections import OrderedDict
from ..tests import checkWarnings

from hera_mc import cm_partconnect, cm_utils, cm_handling, cm_revisions, cm_dossier, cm_active


@pytest.fixture(scope='function')
def parts(mcsession):
    """Fixture for commonly used part data."""
    test_session = mcsession
    test_part = 'test_part'
    test_rev = 'Q'
    test_hptype = 'antenna'
    start_time = Time('2019-07-01 01:00:00', scale='utc')
    cm_handle = cm_handling.Handling(test_session)

    # Add a test part
    part = cm_partconnect.Parts()
    part.hpn = test_part
    part.hpn_rev = test_rev
    part.hptype = test_hptype
    part.manufacture_number = 'XYZ'
    part.start_gpstime = start_time.gps
    test_session.add(part)
    test_session.commit()

    class DataHolder(object):
        def __init__(self, test_session, test_part, test_rev, test_hptype,
                     start_time, cm_handle):
            self.test_session = test_session
            self.test_part = test_part
            self.test_rev = test_rev
            self.test_hptype = test_hptype
            self.start_time = start_time
            self.cm_handle = cm_handle

    parts = DataHolder(test_session, test_part, test_rev, test_hptype,
                       start_time, cm_handle)

    # yields the data we need but will continue to the del call after tests
    yield parts

    # some post-test object cleanup
    del(parts)

    return


def test_update_new(parts):
    ntp = 'new_test_part'
    data = [[ntp, 'X', 'hpn', ntp],
            [ntp, 'X', 'hpn_rev', 'X'],
            [ntp, 'X', 'hptype', 'antenna'],
            [ntp, 'X', 'start_gpstime', 1172530000]]
    cm_partconnect.update_part(parts.test_session, data)
    located = parts.cm_handle.get_dossier(hpn=[ntp], rev=['X'], at_date='now', exact_match=True)
    prkey = list(located.keys())[0]
    assert prkey == 'NEW_TEST_PART:X'


def test_find_part_type(parts):
    pt = parts.cm_handle.get_part_type_for(parts.test_part)
    assert pt == parts.test_hptype


def test_various_handling_utils(parts, capsys):
    parts.cm_handle._get_allowed_ports(['a'])
    assert parts.cm_handle.allowed_ports[0] == 'A'
    parts.cm_handle._get_allowed_ports('a,b')
    assert parts.cm_handle.allowed_ports[0] == 'A'
    parts.cm_handle._get_allowed_ports({"a": "A"})
    assert parts.cm_handle.allowed_ports is None


def test_apriori(mcsession):
    active = cm_active.ActiveData(mcsession)
    active.load_apriori()
    assert active.apriori['HH700:A'].status == 'not_connected'


def test_duplicate(mcsession):
    active = cm_active.ActiveData(mcsession)
    active.pytest_param = 'up'
    pytest.raises(ValueError, active.load_connections)
    active.pytest_param = 'down'
    pytest.raises(ValueError, active.load_connections)


def test_rosetta(mcsession, capsys):
    active = cm_active.ActiveData(mcsession)
    at_date = Time('2020-07-01 01:00:00', scale='utc')
    active.load_parts(at_date)
    active.load_rosetta(at_date)
    assert active.rosetta['SNPC000700'].syspn == 'heraNode700Snap700'
    print(active.rosetta['SNPC000700'])
    captured = capsys.readouterr()
    assert captured.out.strip().startswith('<SNPC000700')
    cm_partconnect.update_part_rosetta('SNPC000702', 'heraNode700Snap1',
                                       at_date, session=mcsession)
    active.load_rosetta(at_date)
    assert active.rosetta['SNPC000702'].syspn == 'heraNode700Snap1'
    stop_at = Time('2020-08-01 01:00:00', scale='utc')
    cm_partconnect.update_part_rosetta('SNPC000701', 'heraNode700Snap2',
                                       at_date, stop_at, mcsession)
    active.load_rosetta(Time('2020-07-15 01:00:00', scale='utc'))
    assert int(active.rosetta['SNPC000701'].stop_gpstime) == 1280278818
    cm_partconnect.update_part_rosetta('SNPC000709', 'heraNode700Snap709',
                                       stop_at, session=mcsession)
    assert int(active.rosetta['SNPC000709'].stop_gpstime) == 1280278818
    # Add a test part to fail on update part
    rose = cm_partconnect.PartRosetta()
    rose.hpn = 'SNPC000701'
    rose.syspn = 'heraNode0Snap701'
    rose.start_gpstime = Time('2019-07-15 01:00:00', scale='utc').gps
    mcsession.add(rose)
    mcsession.commit()
    pytest.raises(ValueError, cm_partconnect.update_part_rosetta, 'SNPC000701',
                  'heraNode0Snap701', stop_at, None, mcsession)
    # Add a test part to fail on load active
    rose = cm_partconnect.PartRosetta()
    rose.hpn = 'SNPC000701'
    rose.syspn = 'heraNode700Snap700'
    rose.start_gpstime = Time('2019-07-01 01:00:00', scale='utc').gps
    mcsession.add(rose)
    mcsession.commit()
    pytest.raises(ValueError, active.load_rosetta)
    rose2 = cm_partconnect.PartRosetta()
    rose2.hpn = 'SNPC000712'
    rose2.syspn = 'heraNode712Snap712'
    rose2.start_gpstime = Time('2019-07-01 01:00:00', scale='utc').gps
    rose2.stop_gpstime = Time('2020-08-01 01:00:00', scale='utc').gps
    mcsession.add(rose2)
    mcsession.commit()
<<<<<<< HEAD
    with pytest.warns(UserWarning):
        cm_partconnect.update_part_rosetta('SNPC000712', 'heraNode712Snap712',
                                           '2020/01/02', session=mcsession)
=======
    checkWarnings(cm_partconnect.update_part_rosetta,
                  ['SNPC000712', 'heraNode712Snap712', '2020/01/02'])
>>>>>>> 5d8407cb


def test_update_part(parts, capsys):
    data = [[parts.test_part, parts.test_rev, 'not_an_attrib', 'Z']]
    cm_partconnect.update_part(parts.test_session, data)
    captured = capsys.readouterr()
    assert 'does not exist as a field' in captured.out.strip()
    data = [[parts.test_part, parts.test_rev, 'hpn_rev', 'Z']]
    cm_partconnect.update_part(parts.test_session, data)
    dtq = Time('2019-09-01 01:00:00', scale='utc')
    located = parts.cm_handle.get_dossier(
        hpn=[parts.test_part], rev=None, at_date=dtq, exact_match=False)
    assert len(list(located.keys())) == 1
    assert located[list(located.keys())[0]].part.hpn_rev == 'Z'


def test_format_and_check_update_part_request(parts):
    request = 'test_part:Q:hpn_rev:A'
    x = cm_partconnect.format_and_check_update_part_request(request)
    assert list(x.keys())[0] == 'test_part:Q'
    pytest.raises(ValueError,
                  cm_partconnect.format_and_check_update_part_request,
                  'test_part:hpn_rev:A')
    request = 'test_part:Q:hpn_rev:A,test_part:mfg:xxx,nope,another:one'
    x = cm_partconnect.format_and_check_update_part_request(request)
    assert x['test_part:Q'][2][3] == 'one'


def test_show_dossier(parts, capsys):
    cm_partconnect.add_part_info(
        parts.test_session, parts.test_part, parts.test_rev, parts.start_time,
        'Testing', 'reference')
    located = parts.cm_handle.get_dossier(hpn=[parts.test_part], rev=parts.test_rev,
                                          at_date='now', exact_match=True)
    captured = parts.cm_handle.show_dossier(located, ['hpn', 'start_gpstime'])
    assert 'TEST_PART' in captured
    captured = parts.cm_handle.show_dossier({}, ['hpn'])
    assert 'Part not found' in captured
    located = parts.cm_handle.get_dossier(hpn=['A700'], rev=['H'], at_date='now', exact_match=True)
    captured = parts.cm_handle.show_dossier(located, ['comment', 'posting_gpstime'])
    assert 'Comment 2' in captured
    located = parts.cm_handle.get_dossier(
        hpn=['HH700'], rev=['A'], at_date='now', exact_match=True)
    captured = parts.cm_handle.show_dossier(located, ['geo'])
    assert '540901.6E, 6601070.7N, 1052.6m' in captured


def test_various_dossier(capsys):
    d = cm_dossier.PartEntry('A', 'B')
    d.part = 'test'
    print(d)
    captured = capsys.readouterr()
    assert captured.out.strip() == 'A:B -- test'
    d.connections.down = {'B': None}
    d.connections.up = {'A': None}
    d.input_ports = ['b']
    d.output_ports = ['a']
    x = d.table_row(['up.', 'down.'], 'A')
    assert len(x) == 0


def test_part_info(parts, capsys):
    cm_partconnect.add_part_info(
        parts.test_session, parts.test_part, parts.test_rev,
        Time('2017-07-01 01:00:00'), 'Testing', 'reference')
    located = parts.cm_handle.get_dossier(hpn=[parts.test_part], rev=parts.test_rev,
                                          at_date='now', exact_match=True)
    assert 'Testing' in located[list(located.keys())[0]].part_info.comment
    test_info = cm_partconnect.PartInfo()
    test_info.info(hpn='A', hpn_rev='B', posting_gpstime=1172530000,
                   comment='Hey Hey!')
    print(test_info)
    captured = capsys.readouterr()
    assert 'heraPartNumber id = A:B' in captured.out.strip()
    test_info.gps2Time()
    assert int(test_info.posting_date.gps) == 1172530000


def test_equality():
    p1 = cm_partconnect.Parts()
    p1.hpn = 'hpn1'
    p1.hpn_rev = 'hpn1_rev'
    p2 = cm_partconnect.Parts()
    p2.hpn = 'hpn2'
    p2.hpn_rev = 'hpn2_rev'
    assert p1 == p1
    assert p1 != p2


def test_add_new_parts(parts, capsys):
    a_time = Time('2017-07-01 01:00:00', scale='utc')
    data = [[parts.test_part, parts.test_rev, parts.test_hptype, 'xxx']]
    cm_partconnect.add_new_parts(parts.test_session, data, a_time, True)
    captured = capsys.readouterr()
    assert "No action." in captured.out.strip()

    cm_partconnect.stop_existing_parts(parts.test_session, data, a_time, False)
    cm_partconnect.add_new_parts(parts.test_session, data, a_time, False)
    captured = capsys.readouterr()
    assert "No action." in captured.out.strip()
    cm_partconnect.add_new_parts(parts.test_session, data, a_time, True)
    captured = capsys.readouterr()
    assert "Restarting part test_part:q" in captured.out.strip()

    data = [['part_X', 'X', 'station', 'mfg_X']]
    p = cm_partconnect.Parts()
    p.part(test_attribute='test')
    assert p.test_attribute == 'test'
    cm_partconnect.add_new_parts(parts.test_session, data, a_time, True)
    located = parts.cm_handle.get_dossier(
        hpn=['part_X'], rev=['X'], at_date=a_time, exact_match=True)
    assert len(list(located.keys())) == 1
    assert located[list(located.keys())[0]].part.hpn == 'part_X'


def test_stop_parts(parts, capsys):
    hpnr = [['test_part', 'Q']]
    at_date = Time('2017-12-01 01:00:00', scale='utc')
    cm_partconnect.stop_existing_parts(parts.test_session, hpnr, at_date,
                                       allow_override=False)
    p = parts.cm_handle.get_part_from_hpnrev(hpnr[0][0], hpnr[0][1])
    assert p.stop_gpstime == 1196125218
    cm_partconnect.stop_existing_parts(parts.test_session, hpnr, at_date,
                                       allow_override=False)
    captured = capsys.readouterr()
    assert "Override not enabled.  No action." in captured.out.strip()
    cm_partconnect.stop_existing_parts(parts.test_session, hpnr, at_date,
                                       allow_override=True)
    captured = capsys.readouterr()
    assert "Override enabled.   New value 1196125218" in captured.out.strip()
    hpnr = [['no_part', 'Q']]
    cm_partconnect.stop_existing_parts(parts.test_session, hpnr, at_date,
                                       allow_override=False)
    captured = capsys.readouterr()
    assert "no_part:Q is not found, so can't stop it." in captured.out.strip()


def test_cm_version(parts):
    parts.cm_handle.add_cm_version(Time('2019-09-20 01:00:00', scale='utc'),
                                   'Test-git-hash')
    gh = parts.cm_handle.get_cm_version(Time('2019-09-20 01:00:00',
                                             scale='utc'))
    assert gh == 'Test-git-hash'


def test_active_revisions(parts):
    active = cm_active.ActiveData(parts.test_session)
    active.load_parts()
    revs = active.revs('HH')
    assert revs[0].hpn == 'HH'
    hndl = cm_handling.Handling(parts.test_session)
    with pytest.raises(ValueError) as ml:
        hndl.get_dossier('HH701', at_date='2019/12/01', active=active)
    assert str(ml.value).startswith('Supplied')
    active.at_date = Time('2019-12-10')
    xxx = hndl.get_dossier('HH701', at_date=None, active=active)
    yyy = list(xxx.keys())[0]
    assert yyy == 'HH701:A'


def test_active_revisions_mixed_start_time(parts):
    test_part = 'test_part2'
    test_rev = 'Q'
    test_hptype = 'antenna'
    start_time = Time('2019-07-01 00:30:00', scale='utc')

    # Add a test part
    part = cm_partconnect.Parts()
    part.hpn = test_part
    part.hpn_rev = test_rev
    part.hptype = test_hptype
    part.manufacture_number = 'XYZ'
    part.start_gpstime = start_time.gps
    parts.test_session.add(part)
    parts.test_session.commit()

    active = cm_active.ActiveData(parts.test_session)
    active.load_parts()
    key_order = np.argsort([
        active.parts[k].start_gpstime for k in active.parts.keys()
    ])
    key_order = [list(active.parts.keys())[k] for k in key_order]
    # print(active.parts[key_order[-1]])
    # print(active.parts[key_order[-2]])
    key_order[-1], key_order[-2] = key_order[-2], key_order[-1]
    active.parts = OrderedDict({
        key: active.parts[key] for key in key_order
    })
    # vals = list(active.parts.values())
    # print(vals[0])
    # print(vals[1])
    revs = active.revs('TEST_PART')

    assert revs[0].hpn == 'TEST_PART'
    assert revs[0].number == 2
    assert revs[0].started == start_time.gps


def test_active_revisions_mixed_stop_time(parts):
    test_part = 'new_part2'
    test_rev = 'Q'
    test_hptype = 'antenna'
    start_time = Time('2019-07-01 00:30:00', scale='utc')
    stop_time = Time('2050-07-01 01:45:00', scale='utc')

    # Add a test part
    part = cm_partconnect.Parts()
    part.hpn = test_part
    part.hpn_rev = test_rev
    part.hptype = test_hptype
    part.manufacture_number = 'XYZ'
    part.start_gpstime = start_time.gps
    part.stop_gpstime = stop_time.gps
    parts.test_session.add(part)
    parts.test_session.commit()
    #
    test_part = 'new_part3'
    test_rev = 'Q'
    test_hptype = 'antenna'
    start_time = Time('2019-07-01 00:31:00', scale='utc')
    stop_time = Time('2050-07-01 02:45:00', scale='utc')

    # Add a test part
    part1 = cm_partconnect.Parts()
    part1.hpn = test_part
    part1.hpn_rev = test_rev
    part1.hptype = test_hptype
    part1.manufacture_number = 'XYZ'
    part1.start_gpstime = start_time.gps
    part1.stop_gpstime = stop_time.gps
    parts.test_session.add(part1)
    parts.test_session.commit()

    active = cm_active.ActiveData(parts.test_session)

    active.load_parts()
    key_order = np.argsort([
        active.parts[k].start_gpstime for k in active.parts.keys()
    ])

    key_order = [list(active.parts.keys())[k] for k in key_order]
    active.parts = OrderedDict({
        key: active.parts[key] for key in key_order
    })

    vals = list(active.parts.values())
    assert part1 in vals

    revs = active.revs('NEW_PART')

    assert revs[0].hpn == 'NEW_PART'
    assert revs[0].number == 2
    assert revs[0].ended == stop_time.gps


def test_active_revisions_mixed_stop_one_none(parts):
    test_part = 'new_part2'
    test_rev = 'Q'
    test_hptype = 'antenna'
    start_time = Time('2019-07-01 00:30:00', scale='utc')
    stop_time = Time('2050-07-01 01:45:00', scale='utc')

    # Add a test part
    part = cm_partconnect.Parts()
    part.hpn = test_part
    part.hpn_rev = test_rev
    part.hptype = test_hptype
    part.manufacture_number = 'XYZ'
    part.start_gpstime = start_time.gps
    part.stop_gpstime = stop_time.gps
    parts.test_session.add(part)
    parts.test_session.commit()
    #
    test_part = 'new_part3'
    test_rev = 'Q'
    test_hptype = 'antenna'
    start_time = Time('2019-07-01 00:31:00', scale='utc')

    # Add a test part
    part1 = cm_partconnect.Parts()
    part1.hpn = test_part
    part1.hpn_rev = test_rev
    part1.hptype = test_hptype
    part1.manufacture_number = 'XYZ'
    part1.start_gpstime = start_time.gps
    parts.test_session.add(part1)
    parts.test_session.commit()

    active = cm_active.ActiveData(parts.test_session)

    active.load_parts()
    key_order = np.argsort([
        active.parts[k].start_gpstime for k in active.parts.keys()
    ])

    key_order = [list(active.parts.keys())[k] for k in key_order]
    active.parts = OrderedDict({
        key: active.parts[key] for key in key_order
    })

    vals = list(active.parts.values())
    assert part1 in vals

    revs = active.revs('NEW_PART')

    assert revs[0].hpn == 'NEW_PART'
    assert revs[0].number == 2
    assert revs[0].ended is None


def test_get_revisions_of_type(parts, capsys):
    at_date = None
    rev_types = ['LAST', 'ACTIVE', 'ALL', 'A']
    for rq in rev_types:
        revision = cm_revisions.get_revisions_of_type(
            'HH700', rq, at_date, parts.test_session)
        assert revision[0].rev == 'A'
        revision = cm_revisions.get_revisions_of_type(
            None, rq, at_date, parts.test_session)
        assert len(revision) == 0
    revision = cm_revisions.get_revisions_of_type(
        parts.test_part, 'LAST', 'now', parts.test_session)
    assert revision[0].rev == 'Q'
    revision = cm_revisions.get_revisions_of_type(
        None, 'ACTIVE', 'now', parts.test_session)
    captured = cm_revisions.show_revisions(revision)
    assert 'No revisions found' in captured
    revision = cm_revisions.get_revisions_of_type(
        'HH700', 'ACTIVE', 'now', parts.test_session)
    captured = cm_revisions.show_revisions(revision)
    assert 'HH700' in captured
    assert revision[0].hpn == 'HH700'
    captured = cm_revisions.show_revisions(revision, 'present')
    assert 'HH700' in captured
    captured = cm_revisions.show_revisions(revision, 'HPN,Revision')
    assert 'HH700' in captured
    with pytest.raises(ValueError) as ml:
        cm_revisions.get_revisions_of_type('HH700', 'FULL')
    assert str(ml.value).startswith('FULL')
    rev = cm_revisions.get_last_revision('TEST', parts.test_session)
    assert rev[0].hpn == 'TEST'


def test_datetime(parts):
    dt = cm_utils.get_astropytime('2017-01-01', 0.0)
    gps_direct = int(Time('2017-01-01 00:00:00', scale='utc').gps)
    assert int(dt.gps) == gps_direct<|MERGE_RESOLUTION|>--- conflicted
+++ resolved
@@ -141,14 +141,9 @@
     rose2.stop_gpstime = Time('2020-08-01 01:00:00', scale='utc').gps
     mcsession.add(rose2)
     mcsession.commit()
-<<<<<<< HEAD
     with pytest.warns(UserWarning):
         cm_partconnect.update_part_rosetta('SNPC000712', 'heraNode712Snap712',
                                            '2020/01/02', session=mcsession)
-=======
-    checkWarnings(cm_partconnect.update_part_rosetta,
-                  ['SNPC000712', 'heraNode712Snap712', '2020/01/02'])
->>>>>>> 5d8407cb
 
 
 def test_update_part(parts, capsys):
