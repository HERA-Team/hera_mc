#! /usr/bin/env python
# -*- mode: python; coding: utf-8 -*-
# Copyright 2016 the HERA Collaboration
# Licensed under the 2-clause BSD license.

"""This is meant to hold utility scripts for geo_location

"""
from __future__ import absolute_import, division, print_function
import datetime
import sys
from hera_mc import mc, geo_location

if __name__ == '__main__':
    parser = mc.get_mc_argument_parser()
    parser.add_argument('-c', '--cofa', help="Provide the center of array as a dictionary.", action='store_true')
    parser.add_argument('-g', '--graph', help="Graph data of all elements (per xgraph, ygraph args). [False]", action='store_true')
    parser.add_argument('-s', '--show', help="Graph and locate a station (same as geo.py -gl XX). [None]", default=None)
    parser.add_argument('-l', '--locate',help="Location of given station_name or antenna_number (assumed if <int>).  [None]", default=None)
    parser.add_argument('-u', '--update',help="Update station records.  Format station0:col0:val0, [station1:]col1:val1...  [None]", default=None)
    parser.add_argument('-v', '--verbosity', help="Set verbosity. [m].", choices=['L', 'l', 'm', 'M', 'h', 'H'], default='m')
    parser.add_argument('-x', '--xgraph', help="X-axis of graph. [E]", choices=['N', 'n', 'E', 'e', 'Z', 'z'], default='E')
    parser.add_argument('-y', '--ygraph', help="Y-axis of graph. [N]", choices=['N', 'n', 'E', 'e', 'Z', 'z'], default='N')
    parser.add_argument('--add_new_geo', help="Flag to enable adding of a new geo_location under update.  [False]", action='store_true')
    parser.add_argument('--date', help="MM/DD/YY or now [now]", default='now')
    parser.add_argument('--time', help="hh:mm or now [now]", default='now')
    connected_group = parser.add_mutually_exclusive_group()
    connected_group.add_argument('--show-active', help="Flag to show only the active stations (default)",dest='active', action='store_true')
    connected_group.add_argument('--show-all', help="Flag to show all stations",dest='active', action='store_false')
    label_group = parser.add_mutually_exclusive_group()
    label_group.add_argument('--label', help="Flag to label stations in graph (default).", dest='label', action='store_true')
    label_group.add_argument('--no-label', help="Flag to not label stations in graph.", dest='label', action='store_false')
    label_type_group = parser.add_mutually_exclusive_group()
    label_type_group.add_argument('--show-name', help="Set label_type to station_name", dest='label_type',
                                  action='store_const', const='station_name')
    label_type_group.add_argument('--show-number', help="Set label_type to station_number", dest='label_type',
                                  action='store_const', const='station_number')
    label_type_group.add_argument('--label_type', help="Use 'station_name' or 'antenna_number' [antenna_number]")
    parser.set_defaults(label=True, active=True, label_type='antenna_number')
    args = parser.parse_args()
    args.xgraph = args.xgraph.upper()
    args.ygraph = args.ygraph.upper()
    args.verbosity = args.verbosity.lower()
    located = None
    if args.cofa:
        altmp = args.locate
        args.locate = geo_location.current_cofa
        located = geo_location.locate_station(args,show_geo=False)
        print('Center of array: %s' % (located.station_name))
        try:
<<<<<<< HEAD
            print('UTM:  %s %.0fE %.0fN at %.1fm (%s)' % (located['tile'],located['easting'],located['northing'],located['elevation'],located['datum']))
        except TypeError:
            print('UTM:  %s %.0fE %.0fN (%s)' % (located['tile'],located['easting'],located['northing'],located['datum']))
=======
            print('UTM:  %s %.0fE %.0fN at %.1fm (%s)' % (located.tile,located.easting,located.northing,located.elevation,located.datum))
        except TypeError:
            print('UTM:  %s %.0fE %.0fN (%s)' % (located.tile,located.easting,located.northing,located.datum))
>>>>>>> 1ff090d3
        args.locate = altmp
    if args.update:
        data = geo_location.parse_update_request(args.update)
        geo_location.update(args, data)
    if args.show:
        args.locate = args.show
        args.graph = True
    if args.locate:
        located = geo_location.locate_station(args, show_geo=True)
    if args.graph:
        geo_location.plot_arrays(args, located, label_station=args.label)<|MERGE_RESOLUTION|>--- conflicted
+++ resolved
@@ -48,15 +48,9 @@
         located = geo_location.locate_station(args,show_geo=False)
         print('Center of array: %s' % (located.station_name))
         try:
-<<<<<<< HEAD
-            print('UTM:  %s %.0fE %.0fN at %.1fm (%s)' % (located['tile'],located['easting'],located['northing'],located['elevation'],located['datum']))
-        except TypeError:
-            print('UTM:  %s %.0fE %.0fN (%s)' % (located['tile'],located['easting'],located['northing'],located['datum']))
-=======
             print('UTM:  %s %.0fE %.0fN at %.1fm (%s)' % (located.tile,located.easting,located.northing,located.elevation,located.datum))
         except TypeError:
             print('UTM:  %s %.0fE %.0fN (%s)' % (located.tile,located.easting,located.northing,located.datum))
->>>>>>> 1ff090d3
         args.locate = altmp
     if args.update:
         data = geo_location.parse_update_request(args.update)
